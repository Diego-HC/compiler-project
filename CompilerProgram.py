--- conflicted
+++ resolved
@@ -7,7 +7,8 @@
 
 # Class lexer using sly's lexer
 class BasicLexer(Lexer):
-    tokens = {NAME, NUMBER, STRING, IF, THEN, ELSE, ENDIF, WHILE, DO, ENDWHILE}  # type: ignore
+    tokens = {NAME, NUMBER, STRING, IF, THEN, ELSE,
+              ENDIF, WHILE, DO, ENDWHILE}  # type: ignore
     ignore = "\t "
     # Define the literals used in the language
     # These are the symbols that are not keywords but are used in expressions
@@ -65,12 +66,8 @@
     def __init__(self):
         self.env = {}
 
-<<<<<<< HEAD
     # Define the grammar rules
-    @_("")
-=======
     @_("")  # type: ignore
->>>>>>> a4765852
     def statement(self, p):
         pass
 
@@ -126,13 +123,9 @@
     def expr(self, p):
         return ("gt", p.expr0, p.expr1)
 
-<<<<<<< HEAD
     # Adding the if and while statements
     # IF works like: if expr then statement [else statement] endif
-    @_("IF expr THEN statement ENDIF")
-=======
     @_("IF expr THEN statement ENDIF")  # type: ignore
->>>>>>> a4765852
     def if_stmt(self, p):
         return ("if", p.expr, p.statement, None)
 
@@ -140,12 +133,8 @@
     def if_stmt(self, p):
         return ("if", p.expr, p.statement0, p.statement1)
 
-<<<<<<< HEAD
     # WHILE works like: while expr do statement endwhile
-    @_("WHILE expr DO statement ENDWHILE")
-=======
     @_("WHILE expr DO statement ENDWHILE")  # type: ignore
->>>>>>> a4765852
     def while_stmt(self, p):
         return ("while", p.expr, p.statement)
 
